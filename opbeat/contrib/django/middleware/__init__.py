"""
opbeat.contrib.django.middleware
~~~~~~~~~~~~~~~~~~~~~~~~~~~~~~~~~~~~~~~

:copyright: (c) 2011-2012 Opbeat

Large portions are
:copyright: (c) 2010 by the Sentry Team, see AUTHORS for more details.
:license: BSD, see LICENSE for more details.
"""

from __future__ import absolute_import
<<<<<<< HEAD

import threading
import logging
=======
from datetime import datetime
import logging
import threading

from django.conf import settings

from opbeat.contrib.django.models import client, get_client

>>>>>>> 97ce2dc1

from django.conf import settings

from opbeat.contrib.django.instruments.aggr import instrumentation
from opbeat.contrib.django.instruments.db import enable_instrumentation as db_enable_instrumentation
from opbeat.contrib.django.instruments.cache import enable_instrumentation as cache_enable_instrumentation
from opbeat.contrib.django.instruments.template import enable_instrumentation as template_enable_instrumentation
from opbeat.contrib.django.models import client, get_client


def _is_ignorable_404(uri):
    """
    Returns True if the given request *shouldn't* notify the site managers.
    """
    urls = getattr(settings, 'IGNORABLE_404_URLS', ())
    return any(pattern.search(uri) for pattern in urls)


class Opbeat404CatchMiddleware(object):
    def process_response(self, request, response):
        if response.status_code != 404 or _is_ignorable_404(request.get_full_path()):
            return response
        data = client.get_data_from_request(request)
        data.update({
            'level': logging.INFO,
            'logger': 'http404',
        })
        result = client.capture('Message', param_message={'message': 'Page Not Found: %s','params':[request.build_absolute_uri()]}, data=data)
        request.opbeat = {
            'app_id': data.get('app_id', client.app_id),
            'id': client.get_ident(result),
        }
        return response


<<<<<<< HEAD
=======
class OpbeatMetricsMiddleware(object):
    # Create a threadlocal variable to store the session in for logging
    thread_local = threading.local()

    def __init__(self):
        self.client = get_client()

    def process_request(self, request):
        self.thread_local.request_start = datetime.now()

    def process_view(self, request, view_func, view_args, view_kwargs):
        self.thread_local.view_func = view_func

    def process_response(self, request, response):
        try:
            if (hasattr(self.thread_local, "request_start")
                    and hasattr(response, "status_code")):
                elapsed = (datetime.now() - self.thread_local.request_start)\
                    .total_seconds()*1000

                if hasattr(self.thread_local, "view_func"):
                    view_func = "{}.{}".format(
                        self.thread_local.view_func.__module__,
                        self.thread_local.view_func.__name__)
                else:
                    view_func = None

                status_code = response.status_code
                self.client.captureRequest(elapsed, status_code, view_func)
        except Exception:
            self.client.error_logger.error(
                'Exception during metrics tracking',
                exc_info=True,
            )
        return response


>>>>>>> 97ce2dc1
class OpbeatResponseErrorIdMiddleware(object):
    """
    Appends the X-Opbeat-ID response header for referencing a message within
    the Opbeat datastore.
    """
    def process_response(self, request, response):
        if not getattr(request, 'opbeat', None):
            return response
        response['X-Opbeat-ID'] = request.opbeat['id']
        return response


class OpbeatLogMiddleware(object):
    # Create a threadlocal variable to store the session in for logging
    thread = threading.local()

    def process_request(self, request):
        self.thread.request = request


class OpbeatMetricsMiddleware(object):
    def __init__(self):
        self.client = get_client()

    def process_request(self, request):
        instrumentation.request_start()
        db_enable_instrumentation()
        cache_enable_instrumentation()
        template_enable_instrumentation()

    def process_view(self, request, view_func, view_args, view_kwargs):
        view_name = "{}.{}".format(view_func.__module__, view_func.__name__)
        instrumentation.set_view(view_name)

    def process_response(self, request, response):
        try:
            instrumentation.set_response_code(response.status_code)
            instrumentation.request_end()
        except Exception:
            self.client.error_logger.error(
                'Exception during metrics tracking',
                exc_info=True,
            )
        return response<|MERGE_RESOLUTION|>--- conflicted
+++ resolved
@@ -10,20 +10,9 @@
 """
 
 from __future__ import absolute_import
-<<<<<<< HEAD
 
-import threading
-import logging
-=======
-from datetime import datetime
 import logging
 import threading
-
-from django.conf import settings
-
-from opbeat.contrib.django.models import client, get_client
-
->>>>>>> 97ce2dc1
 
 from django.conf import settings
 
@@ -59,46 +48,6 @@
         return response
 
 
-<<<<<<< HEAD
-=======
-class OpbeatMetricsMiddleware(object):
-    # Create a threadlocal variable to store the session in for logging
-    thread_local = threading.local()
-
-    def __init__(self):
-        self.client = get_client()
-
-    def process_request(self, request):
-        self.thread_local.request_start = datetime.now()
-
-    def process_view(self, request, view_func, view_args, view_kwargs):
-        self.thread_local.view_func = view_func
-
-    def process_response(self, request, response):
-        try:
-            if (hasattr(self.thread_local, "request_start")
-                    and hasattr(response, "status_code")):
-                elapsed = (datetime.now() - self.thread_local.request_start)\
-                    .total_seconds()*1000
-
-                if hasattr(self.thread_local, "view_func"):
-                    view_func = "{}.{}".format(
-                        self.thread_local.view_func.__module__,
-                        self.thread_local.view_func.__name__)
-                else:
-                    view_func = None
-
-                status_code = response.status_code
-                self.client.captureRequest(elapsed, status_code, view_func)
-        except Exception:
-            self.client.error_logger.error(
-                'Exception during metrics tracking',
-                exc_info=True,
-            )
-        return response
-
-
->>>>>>> 97ce2dc1
 class OpbeatResponseErrorIdMiddleware(object):
     """
     Appends the X-Opbeat-ID response header for referencing a message within
