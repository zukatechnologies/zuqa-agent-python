"""
opbeat.contrib.django.models
~~~~~~~~~~~~~~~~~~~~~~~~~~~~~~~~~~~

Acts as an implicit hook for Django installs.

:copyright: (c) 2011-2012 Opbeat

Large portions are
:copyright: (c) 2010 by the Sentry Team, see AUTHORS for more details.
:license: BSD, see LICENSE for more details.
"""

from __future__ import absolute_import

import sys
import logging
<<<<<<< HEAD
=======
import warnings
from opbeat.contrib.django.utils import disabled_due_to_debug
from opbeat.utils import six
>>>>>>> bcdb3399

import warnings
from django.conf import settings as django_settings

from opbeat.utils import six


logger = logging.getLogger('opbeat.errors.client')


def get_installed_apps():
    """
    Generate a list of modules in settings.INSTALLED_APPS.
    """
    out = set()
    for app in django_settings.INSTALLED_APPS:
        out.add(app)
    return out

_client = (None, None)


class ProxyClient(object):
    """
    A proxy which represents the currenty client at all times.
    """
    # introspection support:
    __members__ = property(lambda x: x.__dir__())

    # Need to pretend to be the wrapped class, for the sake of objects that care
    # about this (especially in equality tests)
    __class__ = property(lambda x: get_client().__class__)

    __dict__ = property(lambda o: get_client().__dict__)

    __repr__ = lambda: repr(get_client())
    __getattr__ = lambda x, o: getattr(get_client(), o)
    __setattr__ = lambda x, o, v: setattr(get_client(), o, v)
    __delattr__ = lambda x, o: delattr(get_client(), o)

    __lt__ = lambda x, o: get_client() < o
    __le__ = lambda x, o: get_client() <= o
    __eq__ = lambda x, o: get_client() == o
    __ne__ = lambda x, o: get_client() != o
    __gt__ = lambda x, o: get_client() > o
    __ge__ = lambda x, o: get_client() >= o
    if six.PY2:
        __cmp__ = lambda x, o: cmp(get_client(), o)
    __hash__ = lambda x: hash(get_client())
    # attributes are currently not callable
    # __call__ = lambda x, *a, **kw: get_client()(*a, **kw)
    __nonzero__ = lambda x: bool(get_client())
    __len__ = lambda x: len(get_client())
    __getitem__ = lambda x, i: get_client()[i]
    __iter__ = lambda x: iter(get_client())
    __contains__ = lambda x, i: i in get_client()
    __getslice__ = lambda x, i, j: get_client()[i:j]
    __add__ = lambda x, o: get_client() + o
    __sub__ = lambda x, o: get_client() - o
    __mul__ = lambda x, o: get_client() * o
    __floordiv__ = lambda x, o: get_client() // o
    __mod__ = lambda x, o: get_client() % o
    __divmod__ = lambda x, o: get_client().__divmod__(o)
    __pow__ = lambda x, o: get_client() ** o
    __lshift__ = lambda x, o: get_client() << o
    __rshift__ = lambda x, o: get_client() >> o
    __and__ = lambda x, o: get_client() & o
    __xor__ = lambda x, o: get_client() ^ o
    __or__ = lambda x, o: get_client() | o
    __div__ = lambda x, o: get_client().__div__(o)
    __truediv__ = lambda x, o: get_client().__truediv__(o)
    __neg__ = lambda x: -(get_client())
    __pos__ = lambda x: +(get_client())
    __abs__ = lambda x: abs(get_client())
    __invert__ = lambda x: ~(get_client())
    __complex__ = lambda x: complex(get_client())
    __int__ = lambda x: int(get_client())
    if not six.PY2:
        __long__ = lambda x: long(get_client())
    __float__ = lambda x: float(get_client())
    __str__ = lambda x: str(get_client())
    __unicode__ = lambda x: six.text_type(get_client())
    __oct__ = lambda x: oct(get_client())
    __hex__ = lambda x: hex(get_client())
    __index__ = lambda x: get_client().__index__()
    __coerce__ = lambda x, o: x.__coerce__(x, o)
    __enter__ = lambda x: x.__enter__()
    __exit__ = lambda x, *a, **kw: x.__exit__(*a, **kw)

client = ProxyClient()


def get_client(client=None):
    """
    Get an Opbeat client.

    :param client:
    :return:
    :rtype: opbeat.base.Client
    """
    global _client

    tmp_client = client is not None
    if not tmp_client:
        config = getattr(django_settings, 'OPBEAT', {})
        client = config.get('CLIENT', 'opbeat.contrib.django.DjangoClient')

    if _client[0] != client:
        module, class_name = client.rsplit('.', 1)

        config = getattr(django_settings, 'OPBEAT', {})

        instance = getattr(__import__(module, {}, {}, class_name), class_name)(
            servers=config.get('SERVERS', None),
            include_paths=set(config.get('INCLUDE_PATHS', [])) | get_installed_apps(),
            exclude_paths=config.get('EXCLUDE_PATHS', None),
            timeout=config.get('TIMEOUT', None),
            hostname=config.get('HOSTNAME', None),
            auto_log_stacks=config.get('AUTO_LOG_STACKS', None),
            string_max_length=config.get('MAX_LENGTH_STRING', None),
            list_max_length=config.get('MAX_LENGTH_LIST', None),
            organization_id=config.get('ORGANIZATION_ID', None),
            app_id=config.get('APP_ID', None),
            secret_token=config.get('SECRET_TOKEN', None),
            processors=config.get('PROCESSORS', None),
            async=config.get('ASYNC', None),
        )
        if not tmp_client:
            _client = (client, instance)
        return instance
    return _client[1]


def opbeat_exception_handler(request=None, **kwargs):
    def actually_do_stuff(request=None, **kwargs):
        exc_info = sys.exc_info()
        try:
            if (disabled_due_to_debug()
                    or getattr(exc_info[1], 'skip_opbeat', False)):
                return

            get_client().capture('Exception', exc_info=exc_info,
                                 request=request)
        except Exception as exc:
            try:
                logger.exception(u'Unable to process log entry: %s' % (exc,))
            except Exception as exc:
                warnings.warn(u'Unable to process log entry: %s' % (exc,))
        finally:
            try:
                del exc_info
            except Exception as e:
                logger.exception(e)

    return actually_do_stuff(request, **kwargs)


def register_handlers():
    from django.core.signals import got_request_exception

    # Connect to Django's internal signal handler
    got_request_exception.connect(opbeat_exception_handler)

    # If Celery is installed, register a signal handler
    if 'djcelery' in django_settings.INSTALLED_APPS:
        from opbeat.contrib.celery import register_signal

        try:
            register_signal(client)
        except Exception as e:
            logger.exception('Failed installing django-celery hook: %s' % e)

if 'opbeat.contrib.django' in django_settings.INSTALLED_APPS:
    register_handlers()
else:
    print "not in installed app"<|MERGE_RESOLUTION|>--- conflicted
+++ resolved
@@ -15,12 +15,10 @@
 
 import sys
 import logging
-<<<<<<< HEAD
-=======
 import warnings
 from opbeat.contrib.django.utils import disabled_due_to_debug
 from opbeat.utils import six
->>>>>>> bcdb3399
+
 
 import warnings
 from django.conf import settings as django_settings
