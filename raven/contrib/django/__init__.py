--- conflicted
+++ resolved
@@ -15,7 +15,7 @@
 from django.template.loader import LoaderOrigin
 
 from raven.base import Client
-from raven.contrib.django.utils import get_data_from_request, get_data_from_template
+from raven.contrib.django.utils import get_data_from_template
 
 logger = logging.getLogger('sentry.errors.client.django')
 
@@ -25,13 +25,6 @@
     def __init__(self, servers=None, **kwargs):
         super(DjangoClient, self).__init__(servers=servers, **kwargs)
 
-<<<<<<< HEAD
-    def capture(self, event_type, request=None, **kwargs):
-        if 'data' not in kwargs:
-            kwargs['data'] = data = {}
-        else:
-            data = kwargs['data']
-=======
     def get_user_info(self, request):
         if request.user.is_authenticated():
             user_info = {
@@ -46,14 +39,40 @@
             }
         return user_info
 
-    def process(self, **kwargs):
-        from django.http import HttpRequest
->>>>>>> bd74cd91
+    def get_data_from_request(self, request):
+        if request.method == 'POST':
+            try:
+                data = request.raw_post_data and request.raw_post_data or request.POST
+            except Exception:
+                # assume we had a partial read:
+                data = '<unavailable>'
+        else:
+            data = dict(request.REQUEST.items())
+
+        result = {
+            'sentry.interfaces.Http': {
+                'method': request.method,
+                'url': request.build_absolute_uri(),
+                'query_string': request.META.get('QUERY_STRING'),
+                'data': data,
+                'cookies': dict(request.COOKIES),
+            }
+        }
+
+        if hasattr(request, 'user'):
+            result['sentry.interfaces.User'] = self.get_user_info(request)
+
+        return result
+
+    def capture(self, event_type, request=None, **kwargs):
+        if 'data' not in kwargs:
+            kwargs['data'] = data = {}
+        else:
+            data = kwargs['data']
 
         is_http_request = isinstance(request, HttpRequest)
         if is_http_request:
-<<<<<<< HEAD
-            data.update(get_data_from_request(request))
+            data.update(self.get_data_from_request(request))
 
         if kwargs.get('exc_info'):
             exc_value = kwargs['exc_info'][1]
@@ -64,36 +83,6 @@
                 data.update(get_data_from_template(getattr(exc_value, 'django_template_source', exc_value.source)))
 
         result = super(DjangoClient, self).capture(event_type, **kwargs)
-=======
-            try:
-                post_data = request.raw_post_data and request.raw_post_data or request.POST
-            except Exception:
-                # assume we had a partial read:
-                post_data = '<unavailable>'
-
-            if not kwargs.get('data'):
-                data = kwargs['data'] = {}
-            else:
-                data = kwargs['data']
-
-            if not data.get('__sentry__'):
-                data['__sentry__'] = {}
-
-            kwargs['data'].update(dict(
-                META=request.META,
-                POST=post_data,
-                GET=request.GET,
-                COOKIES=request.COOKIES,
-            ))
-
-            if hasattr(request, 'user'):
-                data['__sentry__']['user'] = self.get_user_info(request)
-
-            if not kwargs.get('url'):
-                kwargs['url'] = request.build_absolute_uri()
-
-        result = super(DjangoClient, self).process(**kwargs)
->>>>>>> bd74cd91
 
         if is_http_request:
             # attach the sentry object to the request
