sudo: false
language: python
python:
- 2.7
- 3.3
- 3.4
- 3.5
- nightly
- pypy

env:
  matrix:
    - WEBFRAMEWORK=django-1.4
    - WEBFRAMEWORK=django-1.5
    - WEBFRAMEWORK=django-1.6
    - WEBFRAMEWORK=django-1.7
    - WEBFRAMEWORK=django-1.8
    - WEBFRAMEWORK=django-1.9
    - WEBFRAMEWORK=django-1.10
    - WEBFRAMEWORK=django-master
    - WEBFRAMEWORK=flask-0.10
  global:
  - PIP_CACHE="$HOME/.pip_cache"'
  - RUN_SCRIPT="./travis/run_tests.sh"
matrix:
  exclude:
<<<<<<< HEAD
  - python: 2.6
    env: WEBFRAMEWORK=django-1.7
  - python: 2.6
    env: WEBFRAMEWORK=django-1.8
  - python: 2.6
    env: WEBFRAMEWORK=django-1.9
  - python: 2.6
    env: WEBFRAMEWORK=django-1.10
  - python: 2.6
    env: WEBFRAMEWORK=django-master
=======
>>>>>>> cecf695d
  - python: 3.3
    env: WEBFRAMEWORK=django-1.4
  - python: 3.3
    env: WEBFRAMEWORK=django-1.9
  - python: 3.3
    env: WEBFRAMEWORK=django-1.10
  - python: 3.3
    env: WEBFRAMEWORK=django-master
  - python: 3.4
    env: WEBFRAMEWORK=django-1.4
  - python: 3.5
    env: WEBFRAMEWORK=django-1.4
  - python: 3.5
    env: WEBFRAMEWORK=django-1.5
  - python: 3.5
    env: WEBFRAMEWORK=django-1.6
  - python: 3.5
    env: WEBFRAMEWORK=django-1.7
  - python: nightly
    env: WEBFRAMEWORK=django-1.4
  - python: nightly
    env: WEBFRAMEWORK=django-1.5
  - python: nightly
    env: WEBFRAMEWORK=django-1.6
  - python: nightly
    env: WEBFRAMEWORK=django-1.7
  include:
  - sudo: required
    python: 3.4
    services:
    - docker
    env: DOCKER_IMAGE=quay.io/pypa/manylinux1_x86_64 RUN_SCRIPT=./travis/run_docker.sh
  - sudo: required
    python: 3.4
    services:
    - docker
    env: DOCKER_IMAGE=quay.io/pypa/manylinux1_i686 RUN_SCRIPT=./travis/run_docker.sh
      PRE_CMD=linux32
  allow_failures:
  - env: WEBFRAMEWORK=django-master
  - python: nightly
addons:
  apt:
    packages:
    - libevent-dev
    - libzmq3-dev
  postgresql: '9.3'
cache:
  directories:
  - "$HOME/.pip_cache"
script:
- bash $RUN_SCRIPT
notifications:
  email: false
  slack:
    secure: LcTTbTj0Px0/9Bs/S/uwbhkdULlj1YVdHnU8F/kOa3bq2QdCTptqB719r6BnzHvW+QGyADvDZ25UncVXFuLuHY67ZYfmyZ/H2cj0nrRSuYdPct0avhVbT/3s50GlNWK5qkfZDuqw6szYTFrgFWJcr5dl7Zf6Vovcvd38uaYOdno=
services:
- redis-server
- memcached
deploy:
  provider: releases
  api_key:
    secure: bixGjrReBq8ET47kpaZQNrBG9EFi6zNi8v6kL/10BQcEkC1YrBwbv1YyjHKZt2joB77QXpQlgEFkjfeR5uX7rjaK7Hp9Cu1l4zr+d2Rl6Q/P4BN346IPImdOjL8EF5aVTOFrSGLvrcFhTZ76IWoLpjgGubqCSw2k6S/+whysAhs=
  skip_cleanup: true
  file_glob: true
  file: wheelhouse/opbeat*manylinux*.whl
  on:
    repo: opbeat/opbeat_python
    tags: true<|MERGE_RESOLUTION|>--- conflicted
+++ resolved
@@ -24,19 +24,6 @@
   - RUN_SCRIPT="./travis/run_tests.sh"
 matrix:
   exclude:
-<<<<<<< HEAD
-  - python: 2.6
-    env: WEBFRAMEWORK=django-1.7
-  - python: 2.6
-    env: WEBFRAMEWORK=django-1.8
-  - python: 2.6
-    env: WEBFRAMEWORK=django-1.9
-  - python: 2.6
-    env: WEBFRAMEWORK=django-1.10
-  - python: 2.6
-    env: WEBFRAMEWORK=django-master
-=======
->>>>>>> cecf695d
   - python: 3.3
     env: WEBFRAMEWORK=django-1.4
   - python: 3.3
